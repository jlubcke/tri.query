Changelog
---------

<<<<<<< HEAD
5.0.0 (2019-04-12)
~~~~~~~~~~~~~~~~~~

* Make `Variable` shortcuts compatible with subclassing

* Use the new major tri.declarative, and update to follow the new style of class member shortcuts

* Added missing `Variable.multi_choice` shortcut
=======
4.2.1 (2019-04-25)
~~~~~~~~~~~~~~~~~~

* Fixed `multi_choice_queryset` when selecting multiple items and also filtering on some other field at the same time.
>>>>>>> 01e55e7c


4.2.0 (2019-04-01)
~~~~~~~~~~~~~~~~~~

* Make Variable shortcuts compatible with subclassing


4.1.0 (2019-02-18)
~~~~~~~~~~~~~~~~~~

* http endpoint for query validation errors: `query/errors`


4.0.4 (2018-10-23)
~~~~~~~~~~~~~~~~~~

* Support searching for quotation mark


4.0.3 (2018-10-10)
~~~~~~~~~~~~~~~~~~

* A more helpful error message if you didn't specify `value_to_q_lookup` but you need to.

* Removed buggy use of `setdefaults`. This could cause overriding of nested arguments to not take.



4.0.2 (2018-10-04)
~~~~~~~~~~~~~~~~~~

* Added `Variable.boolean_tristate` for editing boolean fields with null value allowed


4.0.1 (2018-09-21)
~~~~~~~~~~~~~~~~~~

* Made Query a `RefinableObject`


4.0.0 (2017-08-22)
~~~~~~~~~~~~~~~~~~

* Moved to tri.declarative 0.34 and tri.form 5.0

* Note that `gui__class` to specify a constructor/callable is no longer a valid parameter, because of updated tri.form. Use `gui__call_target` or just `gui`.

* You no longer need to specify the `model` parameter to `choice_queryset` or `multi_choice_queryset` if you give it a `QuerySet` as `choices` (as opposed to giving a callable)


3.3.0 (2017-04-27)
~~~~~~~~~~~~~~~~~~

* Move default behaviors out from the shortcuts so they can be used externally

* Removed jquery dependency for toggling simple/advanced filtering

* Removed support for Django 1.7


3.2.0 (2017-03-22)
~~~~~~~~~~~~~~~~~~

* `Variable` class now inherits from `object`, making the implementation more pythonic.
  (Attributes still possible to override in constructor call, see `NamespaceAwareObject`)


3.1.0 (2016-09-19)
~~~~~~~~~~~~~~~~~~

* Moved to the simplified factory system for `from_model`

* Added shortcuts to `Variable`: url, time, datetime, date, email, decimal


3.0.0 (2016-09-14)
~~~~~~~~~~~~~~~~~~

* Updated to latest major tri.form


2.2.0 (2016-08-16)
~~~~~~~~~~~~~~~~~~

* Variable.choice_queryset handles the string "null" the same way as everything else

* Queries that have multi-select inputs now work


2.1.1 (2016-08-08)
~~~~~~~~~~~~~~~~~~

* Report invalid operators for choice queryset as errors instead of crashing


2.1.0 (2016-07-12)
~~~~~~~~~~~~~~~~~~

* Check for dates that are out of range


2.0.0 (2016-06-02)
~~~~~~~~~~~~~~~~~~

* Cache form on Query

* Render global form errors

* Query.form() no longer takes a request parameter, since it was redundant anyway. This is a potential breaking change.

* Correctly dispatch attr to underlying tri.form

* Support for ajax backend. New parameter to Query: endpoint_dispatch_prefix.



1.11.0 (2016-04-25)
~~~~~~~~~~~~~~~~~~~

* Minor bugfix for variable-from-model handling of auto fields


1.10.0 (2016-04-21)
~~~~~~~~~~~~~~~~~~~

* Fix over-eager assert not allowing variable-less Query objects.


1.9.0 (2016-04-21)
~~~~~~~~~~~~~~~~~~

* Enable mixing variable definitions in both declared variables and class meta.

* Added `after` attribute on `Variable` to enable custom variable ordering (See `tri.declarative.sort_after()`)

* Added Variable.from_model, Query.from_model


1.8.0 (2016-04-19)
~~~~~~~~~~~~~~~~~~

* Added robustness in when arguments are passed as `dict(foo=dict(bar=17))` or `foo__bar=17`


1.7.0 (2016-04-08)
~~~~~~~~~~~~~~~~~~

* Add python 3 support


1.6.0 (2016-03-03)
~~~~~~~~~~~~~~~~~~

* `Variable.float` shortcut added
  
* Add support for Django 1.7 and 1.8.
<|MERGE_RESOLUTION|>--- conflicted
+++ resolved
@@ -1,7 +1,6 @@
 Changelog
 ---------
 
-<<<<<<< HEAD
 5.0.0 (2019-04-12)
 ~~~~~~~~~~~~~~~~~~
 
@@ -10,12 +9,12 @@
 * Use the new major tri.declarative, and update to follow the new style of class member shortcuts
 
 * Added missing `Variable.multi_choice` shortcut
-=======
+
+
 4.2.1 (2019-04-25)
 ~~~~~~~~~~~~~~~~~~
 
 * Fixed `multi_choice_queryset` when selecting multiple items and also filtering on some other field at the same time.
->>>>>>> 01e55e7c
 
 
 4.2.0 (2019-04-01)
